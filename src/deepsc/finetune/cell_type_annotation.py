import os

import numpy as np
import scanpy as sc
import torch
import torch.nn as nn
from sklearn.model_selection import train_test_split
from torch.optim import Adam
from torch.utils.data import DataLoader
from torch.utils.data.distributed import DistributedSampler
from tqdm import tqdm

from datetime import datetime
<<<<<<< HEAD
from deepsc.data import DataCollator
from deepsc.data.dataset import (
=======
from deepsc.data.dataset import (  # GeneExpressionDatasetMapped,; create_global_celltype_mapping,
>>>>>>> 2eafe272
    GeneExpressionDatasetMappedWithGlobalCelltype,
)
from deepsc.utils import (
    calculate_mean_ce_loss,
    create_scheduler_from_args,
    extract_state_dict_with_encoder_prefix,
    get_trainable_parameters,
    load_checkpoint_cta_test,
    plot_classification_metrics,
    report_loading_result,
    sample_weight_norms,
    seed_all,
    setup_finetune_mode,
)


class CellTypeAnnotation:
    def __init__(self, args, fabric, model):
        self.args = args
        self.fabric = fabric
        self.model = model
        self.world_size = self.fabric.world_size
        seed_all(args.seed + self.fabric.global_rank)
        self.is_master = self.fabric.global_rank == 0
        self.epoch = 0  # 初始化epoch变量用于绘图

        # 创建带时间戳的输出目录
        self.setup_output_directory()

        # 首先构建数据集以确定正确的celltype数量
        self.build_dataset_sampler_from_h5ad()

        if self.args.pretrained_model_path and self.args.load_pretrained_model:
            self.load_pretrained_model()

        # Configure fine-tuning mode
        finetune_mode = getattr(self.args, "finetune_mode", "full")
        setup_finetune_mode(self.model, finetune_mode, self.is_master)

        self.optimizer = Adam(
            get_trainable_parameters(self.model, finetune_mode, self.is_master),
            lr=self.args.learning_rate,
        )
        self.model, self.optimizer = self.fabric.setup(self.model, self.optimizer)
        self.init_loss_fn()
<<<<<<< HEAD
        self.scheduler = create_scheduler_from_args(
            self.optimizer, self.args, self.world_size
        )
=======
        self.scheduler = self.create_scheduler(self.optimizer, self.args)

    def setup_output_directory(self):
        """
        创建带时间戳的输出目录用于保存checkpoint和log
        """
        if self.is_master:
            # 创建基础目录
            base_dir = "/home/angli/DeepSC/results/cell_type_annotation"
            os.makedirs(base_dir, exist_ok=True)

            # 创建带时间戳的子目录
            timestamp = datetime.now().strftime("%Y%m%d_%H%M%S")
            self.output_dir = os.path.join(base_dir, timestamp)
            os.makedirs(self.output_dir, exist_ok=True)

            # 创建checkpoints和logs子目录
            self.ckpt_dir = os.path.join(self.output_dir, "checkpoints")
            self.log_dir = os.path.join(self.output_dir, "logs")
            self.vis_dir = os.path.join(self.output_dir, "visualizations")
            os.makedirs(self.ckpt_dir, exist_ok=True)
            os.makedirs(self.log_dir, exist_ok=True)
            os.makedirs(self.vis_dir, exist_ok=True)

            print(f"Output directory created: {self.output_dir}")
            print(f"  - Checkpoints: {self.ckpt_dir}")
            print(f"  - Logs: {self.log_dir}")
            print(f"  - Visualizations: {self.vis_dir}")
        else:
            # 非master进程设置为None
            self.output_dir = None
            self.ckpt_dir = None
            self.log_dir = None
            self.vis_dir = None

        # 广播输出目录到所有进程
        self.output_dir = self.fabric.broadcast(self.output_dir, src=0)
        self.ckpt_dir = self.fabric.broadcast(self.ckpt_dir, src=0)
        self.log_dir = self.fabric.broadcast(self.log_dir, src=0)
        self.vis_dir = self.fabric.broadcast(self.vis_dir, src=0)

    def setup_finetune_mode(self):
        """
        Configure the fine-tuning mode based on the configuration.
        Supports two modes:
        - full: Full parameter fine-tuning
        - head_only: Only fine-tune the classification head
        """
        finetune_mode = getattr(self.args, "finetune_mode", "full")

        if finetune_mode == "full":
            # Full fine-tuning: train all parameters
            if self.is_master:
                print("=" * 80)
                print("Fine-tuning Mode: FULL PARAMETER FINE-TUNING")
                print("All model parameters will be trained.")
                print("=" * 80)
            # All parameters are trainable by default, no need to change

        elif finetune_mode == "head_only":
            # Head-only fine-tuning: freeze encoder, only train classification head
            if self.is_master:
                print("=" * 80)
                print("Fine-tuning Mode: CLASSIFICATION HEAD ONLY")
                print("Only the classification head will be trained.")
                print("=" * 80)

            # Freeze all encoder parameters
            for param in self.model.encoder.parameters():
                param.requires_grad = False

            # Ensure cls_decoder parameters are trainable
            for param in self.model.cls_decoder.parameters():
                param.requires_grad = True
        else:
            raise ValueError(
                f"Unknown finetune_mode: {finetune_mode}. "
                f"Must be one of: 'full', 'head_only'"
            )

    def get_trainable_parameters(self):
        """
        Get the list of trainable parameters based on the fine-tuning mode.
        """
        finetune_mode = getattr(self.args, "finetune_mode", "full")

        if finetune_mode == "head_only":
            # Only return cls_decoder parameters
            trainable_params = self.model.cls_decoder.parameters()
        else:
            trainable_params = self.model.parameters()

        # Count and print trainable parameters
        if self.is_master:
            total_params = sum(p.numel() for p in self.model.parameters())
            trainable_params_list = list(trainable_params)
            trainable_count = sum(p.numel() for p in trainable_params_list)
            print(f"Total parameters: {total_params:,}")
            print(f"Trainable parameters: {trainable_count:,}")
            print(f"Trainable ratio: {trainable_count / total_params * 100:.2f}%")
            print("=" * 80)
            return iter(trainable_params_list)

        return trainable_params
>>>>>>> 2eafe272

    def init_loss_fn(self):
        """Initialize loss function based on configuration."""
        if self.args.cls_loss_type == "standard":
            self.criterion_cls = nn.CrossEntropyLoss()
        elif self.args.cls_loss_type == "per_bin":
            # Use per-class CE loss from utils
            def per_class_loss_wrapper(logits, labels):
                return calculate_mean_ce_loss(
                    logits, labels, self.cell_type_count, ignore_index=-100
                )

<<<<<<< HEAD
            self.criterion_cls = per_class_loss_wrapper
=======
    def calculate_per_bin_ce_loss(self, logits, discrete_expr_label, ignore_index=-100):
        """
        logits: (batch, seq_len, num_bins)
        discrete_expr_label: (batch, seq_len)
        返回: (num_bins,) 每个bin的平均交叉熵损失
        计算平均时不包括bin0
        """
        num_bins = self.cell_type_count
        ce_losses = []
        logits_flat = logits.reshape(-1, num_bins)
        labels_flat = discrete_expr_label.reshape(-1)
        for i in range(0, num_bins):  # 从bin0开始，到num_bins-1
            # 只统计label为i且不是ignore_index的样本
            mask = (labels_flat == i) & (labels_flat != ignore_index)
            if mask.sum() == 0:
                ce_losses.append(torch.tensor(0.0, device=logits.device))
                continue
            logits_i = logits_flat[mask]
            labels_i = labels_flat[mask]
            ce = nn.CrossEntropyLoss(reduction="mean")
            ce_loss = ce(logits_i, labels_i)
            ce_losses.append(ce_loss)
        if len(ce_losses) == 0:
            return torch.tensor(0.0, device=logits.device)
        return torch.stack(ce_losses)  # (num_bins,)

    def create_scheduler(self, optimizer, args):
        """
        Create learning rate scheduler based on configuration.

        Supported scheduler types (controlled by args.lr_scheduler_type):
        - 'constant': No scheduler, constant learning rate
        - 'cosine': Cosine annealing with warmup and restarts (default)
        """
        scheduler_type = getattr(args, "lr_scheduler_type", "cosine")

        if scheduler_type == "constant":
            # No scheduler needed for constant learning rate
            if self.is_master:
                print("=" * 80)
                print(f"Using CONSTANT learning rate: {args.learning_rate}")
                print("No learning rate scheduling will be applied.")
                print("=" * 80)
            return None

        elif scheduler_type == "cosine":
            # Original cosine annealing with warmup
            total_steps = args.epoch * math.ceil(
                (100000) / (args.batch_size * self.world_size * args.grad_acc)
            )
            warmup_ratio = self.args.warmup_ratio
            warmup_steps = math.ceil(total_steps * warmup_ratio)

            linear_warmup = LinearLR(
                optimizer, start_factor=0.01, end_factor=1.0, total_iters=warmup_steps
            )
            cosine_anneal = CosineAnnealingWarmRestartsWithDecayAndLinearWarmup(
                optimizer,
                T_0=warmup_steps * 3,
                T_mult=1,
                warmup_steps=0,
                decay=0.9,
            )
            scheduler = SequentialLR(
                optimizer,
                schedulers=[linear_warmup, cosine_anneal],
                milestones=[warmup_steps],
            )
            if self.is_master:
                print("=" * 80)
                print("Using COSINE ANNEALING with warmup:")
                print(f"  - Warmup steps: {warmup_steps}")
                print(f"  - Total steps: {total_steps}")
                print(f"  - Initial LR: {args.learning_rate}")
                print("=" * 80)
            return scheduler

        else:
            raise ValueError(
                f"Unknown lr_scheduler_type: {scheduler_type}. "
                f"Must be one of: 'constant', 'cosine'"
            )

    def calculate_mean_ce_loss(self, logits, discrete_expr_label):
        per_bin_ce_loss = self.calculate_per_bin_ce_loss(logits, discrete_expr_label)
        mean_ce_loss = (
            per_bin_ce_loss.mean()
            if per_bin_ce_loss is not None
            else torch.tensor(0.0, device=logits.device)
        )
        return mean_ce_loss
>>>>>>> 2eafe272

    def build_dataset_sampler_from_h5ad(self):
        print("Building dataset sampler from h5ad file...")

        # Reuse the data loading and splitting logic
        adata_train, adata_test = self._load_and_split_data()

        print(f"训练数据集大小: {adata_train.n_obs}")
        print(f"测试数据集大小: {adata_test.n_obs}")

        # 获取训练集和测试集的细胞类型交集（只训练和评估共同拥有的类型）
        train_celltypes = set(
            adata_train.obs[self.args.obs_celltype_col].astype(str).unique()
        )
        test_celltypes = set(
            adata_test.obs[self.args.obs_celltype_col].astype(str).unique()
        )

        # 计算交集 - 这是我们真正关心的细胞类型
        common_celltypes = train_celltypes & test_celltypes
        print(f"训练集细胞类型数量: {len(train_celltypes)}")
        print(f"测试集细胞类型数量: {len(test_celltypes)}")
        print(f"共同细胞类型数量: {len(common_celltypes)}")
        print(f"共同细胞类型: {sorted(common_celltypes)}")

        # 基于交集创建映射表（只包含交集中的类型）
        self.common_celltypes = sorted(common_celltypes)
        self.type2id = {
            celltype: idx for idx, celltype in enumerate(self.common_celltypes)
        }
        self.id2type = {
            idx: celltype for idx, celltype in enumerate(self.common_celltypes)
        }

        # 细胞类型数量就是交集大小
        self.cell_type_count = len(common_celltypes)
        print(f"使用细胞类型数量（交集）: {self.cell_type_count}")

        # 过滤训练和测试数据，只保留交集中的细胞类型
        print("Filtering datasets to keep only common cell types...")
        train_mask = (
            adata_train.obs[self.args.obs_celltype_col]
            .astype(str)
            .isin(common_celltypes)
        )
        test_mask = (
            adata_test.obs[self.args.obs_celltype_col]
            .astype(str)
            .isin(common_celltypes)
        )

        adata_train_filtered = adata_train[train_mask].copy()
        adata_test_filtered = adata_test[test_mask].copy()

        print(f"训练数据：{adata_train.n_obs} -> {adata_train_filtered.n_obs} 个细胞")
        print(f"测试数据：{adata_test.n_obs} -> {adata_test_filtered.n_obs} 个细胞")

        self.train_dataset = GeneExpressionDatasetMappedWithGlobalCelltype(
            h5ad=adata_train_filtered,
            csv_path=self.args.csv_path,
            var_name_col=self.args.var_name_in_h5ad,
            obs_celltype_col=self.args.obs_celltype_col,
            global_type2id=self.type2id,
            global_id2type=self.id2type,
        )
        self.eval_dataset = GeneExpressionDatasetMappedWithGlobalCelltype(
            h5ad=adata_test_filtered,
            csv_path=self.args.csv_path,
            var_name_col=self.args.var_name_in_h5ad,
            obs_celltype_col=self.args.obs_celltype_col,
            global_type2id=self.type2id,
            global_id2type=self.id2type,
        )
        self.train_sampler = DistributedSampler(self.train_dataset, shuffle=True)
        self.eval_sampler = DistributedSampler(self.eval_dataset, shuffle=False)
        self.train_loader = DataLoader(
            self.train_dataset,
            batch_size=self.args.batch_size,
            sampler=self.train_sampler,
            num_workers=8,
            collate_fn=DataCollator(
                do_padding=True,
                pad_token_id=0,
                pad_value=0,
                do_mlm=False,
                do_binning=True,
                max_length=self.args.sequence_length,
                num_genes=self.args.model.num_genes,
                num_bins=self.args.model.num_bins,
                use_max_cell_length=False,
                cell_type=True,
            ),
        )
        self.eval_loader = DataLoader(
            self.eval_dataset,
            batch_size=self.args.batch_size,
            sampler=self.eval_sampler,
            num_workers=8,
            collate_fn=DataCollator(
                do_padding=True,
                pad_token_id=0,
                pad_value=0,
                do_mlm=False,
                do_binning=True,
                max_length=self.args.sequence_length,
                num_genes=self.args.model.num_genes,
                num_bins=self.args.model.num_bins,
                use_max_cell_length=False,
                cell_type=True,
            ),
        )
        self.train_loader, self.eval_loader = self.fabric.setup_dataloaders(
            self.train_loader, self.eval_loader
        )

    def each_training_iteration(self, data, is_accumulating):
        gene = data["gene"]
        discrete_expr = data["masked_discrete_expr"]
        continuous_expr = data["masked_continuous_expr"]
        cell_type_id = data["cell_type_id"]
        cls_output = self.model(
            gene_ids=gene,
            value_log1p=continuous_expr,
            value_binned=discrete_expr,
        )
<<<<<<< HEAD
        logits, _, y, gene_emb, expr_emb, cls_output = model_outputs
        output_dict = {
            "mlm_output": logits,
            "cls_output": cls_output,
            "cell_emb": self.model._get_cell_emb_from_layer(
                self.model.encoder.fused_emb_proj(
                    torch.cat([gene_emb, expr_emb], dim=-1)
                ),
                y.sum(dim=-1).mean(dim=2) if y is not None else None,
            ),
        }
=======
>>>>>>> 2eafe272
        loss = 0.0
        loss_cls = self.criterion_cls(cls_output, cell_type_id)
        loss = loss + loss_cls

        error_rate = 1 - (
            (cls_output.argmax(1) == cell_type_id).sum().item()
        ) / cell_type_id.size(0)
        if is_accumulating:
            with self.fabric.no_backward_sync(self.model, enabled=is_accumulating):
                self.fabric.backward(loss / self.args.grad_acc)
        else:
            self.fabric.backward(loss / self.args.grad_acc)
            torch.nn.utils.clip_grad_norm_(self.model.parameters(), 1e2)
            self.optimizer.step()
            if self.scheduler is not None:
                self.scheduler.step()  # 每次optimizer.step()后更新学习率
            self.optimizer.zero_grad()

        return loss_cls, error_rate

    def evaluate(self, model: nn.Module, loader: DataLoader) -> float:
        model.eval()
        total_loss = 0.0
        total_error = 0.0
        total_num = 0
        predictions = []
        cell_type_ids = []
        data_iter = loader
        if self.is_master:
            data_iter = tqdm(
                loader,
                desc="Evaluate[Finetune Cell Type Annotation]",
                ncols=150,
                position=1,
            )
        with torch.no_grad():
            for i, data in enumerate(data_iter):
                gene = data["gene"]
                discrete_expr = data["masked_discrete_expr"]
                continuous_expr = data["masked_continuous_expr"]
                cell_type_id = data["cell_type_id"]
                cls_output = model(
                    gene_ids=gene,
                    value_log1p=continuous_expr,
                    value_binned=discrete_expr,
                )
                loss = self.criterion_cls(cls_output, cell_type_id)
                total_loss += loss.item() * len(gene)
                accuracy = (cls_output.argmax(1) == cell_type_id).sum().item()
                total_error += (1 - accuracy / len(gene)) * len(gene)
                total_num += len(gene)
                preds = cls_output.argmax(1).detach().cpu()
                predictions.append(preds)
                cell_type_ids.append(cell_type_id.detach().cpu())
            from sklearn.metrics import (
                accuracy_score,
                f1_score,
                precision_score,
                recall_score,
            )

            y_true = torch.cat(cell_type_ids, dim=0).numpy()
            y_pred = torch.cat(predictions, dim=0).numpy()

            # 现在所有类型都是交集，直接计算即可
            eval_labels = np.arange(self.cell_type_count)
            accuracy = accuracy_score(y_true, y_pred)
            precision = precision_score(
                y_true, y_pred, average="macro", labels=eval_labels, zero_division=0
            )
            recall = recall_score(
                y_true, y_pred, average="macro", labels=eval_labels, zero_division=0
            )
            macro_f1 = f1_score(
                y_true, y_pred, average="macro", labels=eval_labels, zero_division=0
            )

        if self.is_master:
            print(
                f"Evaluation Loss: {total_loss / total_num:.4f}, "
                f"Error Rate: {total_error / total_num:.4f}, "
                f"Accuracy: {accuracy:.4f}, "
                f"Precision: {precision:.4f}, "
                f"Recall: {recall:.4f}, "
                f"Macro F1: {macro_f1:.4f}"
            )

            # 绘制评估图表
<<<<<<< HEAD
            save_dir = (
                self.args.save_dir
                if hasattr(self.args, "save_dir") and self.args.save_dir
                else "./evaluation_plots"
=======
            self.plot_evaluation_charts(y_true, y_pred)

        return total_loss / total_num, total_error / total_num

    def process_evaluation_data(self, y_true, y_pred):
        """
        处理评估数据，计算指标并准备绘图所需的数据

        Returns:
            dict: 包含处理后的数据和指标，如果没有有效类别则返回None
        """
        from sklearn.metrics import classification_report

        # 现在所有类型都是交集，直接使用即可
        eval_labels = np.arange(self.cell_type_count)  # 0 到 cell_type_count-1
        target_names = [self.id2type[i] for i in eval_labels]

        # 计算分类指标
        report = classification_report(
            y_true,
            y_pred,
            labels=eval_labels,
            target_names=target_names,
            output_dict=True,
            zero_division=0,
        )

        # 提取指标数据
        metrics_data = {
            "categories": target_names,
            "recalls": [report[name]["recall"] for name in target_names],
            "precisions": [report[name]["precision"] for name in target_names],
            "f1_scores": [report[name]["f1-score"] for name in target_names],
            "supports": [report[name]["support"] for name in target_names],
        }

        # 计算类别占比
        total_samples = sum(metrics_data["supports"])
        metrics_data["proportions"] = [
            s / total_samples for s in metrics_data["supports"]
        ]
        metrics_data["unique_labels"] = eval_labels
        metrics_data["y_true"] = y_true
        metrics_data["y_pred"] = y_pred

        return metrics_data

    def plot_evaluation_charts(self, y_true, y_pred):
        """
        绘制评估图表：分类指标详情和混淆矩阵
        """
        from sklearn.metrics import confusion_matrix

        # 处理评估数据
        processed_data = self.process_evaluation_data(y_true, y_pred)
        if processed_data is None:
            print("Warning: No valid categories found for plotting")
            return

        # 解包处理后的数据
        categories = processed_data["categories"]
        recalls = processed_data["recalls"]
        precisions = processed_data["precisions"]
        f1_scores = processed_data["f1_scores"]
        supports = processed_data["supports"]
        proportions = processed_data["proportions"]
        unique_labels = processed_data["unique_labels"]
        y_true = processed_data["y_true"]
        y_pred = processed_data["y_pred"]

        # 使用新的可视化目录
        save_dir = self.vis_dir

        # 绘制图1：分类指标详情（4个子图）
        fig, ((ax1, ax2), (ax3, ax4)) = plt.subplots(2, 2, figsize=(15, 12))
        fig.suptitle(
            f"Classification Metrics by Cell Type - Epoch {self.epoch}",
            fontsize=16,
            fontweight="bold",
        )

        # 子图1: Recall
        bars1 = ax1.bar(range(len(categories)), recalls, color="skyblue", alpha=0.8)
        ax1.set_title("Recall by Cell Type")
        ax1.set_ylabel("Recall")
        ax1.set_xticks(range(len(categories)))
        ax1.set_xticklabels(categories, rotation=45, ha="right")
        ax1.set_ylim(0, 1)
        ax1.grid(axis="y", alpha=0.3)
        # 添加数值标签
        for i, bar in enumerate(bars1):
            height = bar.get_height()
            ax1.text(
                bar.get_x() + bar.get_width() / 2.0,
                height + 0.01,
                f"{height:.2f}",
                ha="center",
                va="bottom",
                fontsize=8,
>>>>>>> 2eafe272
            )
            plot_classification_metrics(
                y_true, y_pred, self.id2type, save_dir=save_dir, epoch=self.epoch
            )

        return total_loss / total_num, total_error / total_num

    def train(self):
        print("train_loader: ", len(self.train_loader.dataset))
        print("eval_loader: ", len(self.eval_loader.dataset))
        best_loss = float("inf")
        start_epoch = self.last_epoch if hasattr(self, "last_epoch") else 1
        for epoch in range(start_epoch, self.args.epoch + 1):
            self.epoch = epoch  # 更新类变量epoch
            self.model.train()
            data_iter = self.train_loader
            if self.is_master:
                data_iter = tqdm(
                    self.train_loader,
                    desc=f"Epoch {epoch} [Finetune Cell Type Annotation]",
                    ncols=150,
                    position=1,
                )
            for i, data in enumerate(data_iter):
                is_accumulating = (i + 1) % self.args.grad_acc != 0
                loss_cls, error_rate = self.each_training_iteration(
                    data, is_accumulating
                )
                if self.is_master:
                    data_iter.set_postfix(
                        loss_cls=loss_cls.item(),
                        error_rate=error_rate,
                    )
            self.fabric.print(f"Epoch {epoch} [Finetune Cell Type Annotation]")
<<<<<<< HEAD
            eval_loss, eval_error = self.evaluate(self.model, self.eval_loader)

            # Save best model
            if self.is_master and eval_loss < best_loss:
                best_loss = eval_loss
                self.save_checkpoint(epoch, eval_loss, is_best=True)
                print(f"Saved best model at epoch {epoch} with loss {eval_loss:.4f}")

            # Save checkpoint every N epochs if configured
            if self.is_master and hasattr(self.args, "save_every_n_epochs"):
                if epoch % self.args.save_every_n_epochs == 0:
                    self.save_checkpoint(epoch, eval_loss, is_best=False)
=======
            self.fabric.print(f"Epoch {epoch} [Finetune Cell Type Annotation]")
            eval_loss, eval_error = self.evaluate(self.model, self.eval_loader)

            # 保存checkpoint
            self.save_checkpoint(epoch, eval_loss, eval_error)

    def save_checkpoint(self, epoch, eval_loss, eval_error):
        """
        保存checkpoint

        Args:
            epoch: 当前epoch
            eval_loss: 评估损失
            eval_error: 评估错误率
        """
        if not self.is_master:
            return

        # 准备checkpoint数据
        checkpoint = {
            "epoch": epoch,
            "model": self.model.state_dict(),
            "optimizer": self.optimizer.state_dict(),
            "scheduler": (
                self.scheduler.state_dict() if self.scheduler is not None else None
            ),
            "eval_loss": eval_loss,
            "eval_error": eval_error,
            "cell_type_count": self.cell_type_count,
            "type2id": self.type2id,
            "id2type": self.id2type,
        }

        # 保存当前epoch的checkpoint
        ckpt_path = os.path.join(self.ckpt_dir, f"epoch_{epoch}.ckpt")
        torch.save(checkpoint, ckpt_path)
        print(f"Saved checkpoint: {ckpt_path}")

        # 保存为latest checkpoint (覆盖)
        latest_path = os.path.join(self.ckpt_dir, "latest_checkpoint.ckpt")
        torch.save(checkpoint, latest_path)
        print(f"Saved latest checkpoint: {latest_path}")

        # 保存训练日志
        log_file = os.path.join(self.log_dir, "training_log.txt")
        with open(log_file, "a") as f:
            f.write(f"Epoch {epoch}: Loss={eval_loss:.4f}, Error={eval_error:.4f}\n")
>>>>>>> 2eafe272

    def load_pretrained_model(self):
        ckpt_path = self.args.pretrained_model_path
        assert os.path.exists(ckpt_path), f"找不到 ckpt: {ckpt_path}"

        # 2) 只在 rank0 读取到 CPU，减少压力；再广播（可选）
        if self.fabric.global_rank == 0:
            print(f"[LOAD] 读取 checkpoint: {ckpt_path}")
            raw = torch.load(ckpt_path, map_location="cpu")
            state_dict = extract_state_dict_with_encoder_prefix(raw)
        else:
            raw = None
            state_dict = None

        # 3) 广播到所有进程
        state_dict = self.fabric.broadcast(state_dict, src=0)
        # 4) 打印抽样对比（可选，但很直观）
        sample_weight_norms(self.model, state_dict, k=5)

        # 5) 真正加载（strict=False：允许你新增的 embedding 层留空）
        load_info = self.model.load_state_dict(state_dict, strict=False)
        report_loading_result(load_info)

    def save_checkpoint(self, epoch, eval_loss, is_best=False):
        """Save model checkpoint."""
        save_dir = (
            self.args.save_dir
            if hasattr(self.args, "save_dir") and self.args.save_dir
            else "./results/cell_type_annotation"
        )
        os.makedirs(save_dir, exist_ok=True)

        # Prepare checkpoint data
        checkpoint = {
            "epoch": epoch,
            "model_state_dict": self.model.state_dict(),
            "optimizer_state_dict": self.optimizer.state_dict(),
            "scheduler_state_dict": (
                self.scheduler.state_dict() if self.scheduler is not None else None
            ),
            "eval_loss": eval_loss,
            "cell_type_count": self.cell_type_count,
            "type2id": self.type2id,
            "id2type": self.id2type,
        }

        # Save checkpoint
        if is_best:
            checkpoint_path = os.path.join(save_dir, "best_model.pt")
        else:
            checkpoint_path = os.path.join(save_dir, f"checkpoint_epoch_{epoch}.pt")

        torch.save(checkpoint, checkpoint_path)
        print(f"Checkpoint saved to {checkpoint_path}")

    def _load_and_split_data(self):
        """
        Load h5ad data and perform split if needed.
        Returns train and test adata objects.
        This is a helper method to reduce code duplication.
        """
        use_separated_datasets = getattr(
            self.args, "seperated_train_eval_dataset", True
        )

        if use_separated_datasets:
            print("Using separated train/eval datasets...")
            adata_train = sc.read_h5ad(self.args.data_path)
            adata_test = sc.read_h5ad(self.args.data_path_eval)
        else:
            print("Using single dataset with stratified split...")
            adata = sc.read_h5ad(self.args.data_path)
            cell_types = adata.obs[self.args.obs_celltype_col].astype(str)
            test_size = getattr(self.args, "test_size", 0.2)
            train_idx, test_idx = train_test_split(
                range(adata.n_obs),
                test_size=test_size,
                random_state=42,
                stratify=cell_types,
            )
            adata_train = adata[train_idx].copy()
            adata_test = adata[test_idx].copy()
            print(
                f"Stratified split: {len(train_idx)} train cells, {len(test_idx)} test cells"
            )

        return adata_train, adata_test

    def build_test_dataset_from_h5ad(self):
        """
        Build test dataset from h5ad file.
        This method reuses data loading logic and only creates test loader.

        Note: This method assumes self.type2id and self.id2type are already loaded
        from checkpoint, so it doesn't recompute cell type mappings.
        """
        print("Building test dataset from h5ad file...")

        # Reuse the data loading and splitting logic
        _, adata_test = self._load_and_split_data()

        print(f"Test dataset size: {adata_test.n_obs}")

        # Filter test data to keep only cell types that exist in the trained model
        print("Filtering test dataset to keep only trained cell types...")
        test_mask = (
            adata_test.obs[self.args.obs_celltype_col]
            .astype(str)
            .isin(self.common_celltypes)
        )
        adata_test_filtered = adata_test[test_mask].copy()
        print(f"Test data: {adata_test.n_obs} -> {adata_test_filtered.n_obs} cells")

        # Build test dataset using checkpoint's type2id/id2type mappings
        self.test_dataset = GeneExpressionDatasetMappedWithGlobalCelltype(
            h5ad=adata_test_filtered,
            csv_path=self.args.csv_path,
            var_name_col=self.args.var_name_in_h5ad,
            obs_celltype_col=self.args.obs_celltype_col,
            global_type2id=self.type2id,
            global_id2type=self.id2type,
        )
        self.test_sampler = DistributedSampler(self.test_dataset, shuffle=False)
        self.test_loader = DataLoader(
            self.test_dataset,
            batch_size=self.args.batch_size,
            sampler=self.test_sampler,
            num_workers=8,
            collate_fn=DataCollator(
                do_padding=True,
                pad_token_id=0,
                pad_value=0,
                do_mlm=False,
                do_binning=True,
                max_length=self.args.sequence_length,
                num_genes=self.args.model.num_genes,
                num_bins=self.args.model.num_bins,
                use_max_cell_length=False,
                cell_type=True,
            ),
        )
        self.test_loader = self.fabric.setup_dataloaders(self.test_loader)

    def test(self, checkpoint_path=None):
        """
        Test the model on test dataset and save results with timestamp.

        Args:
            checkpoint_path: Path to the checkpoint file to load. If None, uses the path from args.
        """
        # Load checkpoint
        if checkpoint_path is None:
            checkpoint_path = getattr(self.args, "checkpoint_path", None)

        if checkpoint_path is None:
            raise ValueError(
                "checkpoint_path must be provided either as argument or in args"
            )

        # Load checkpoint using the utility function
        checkpoint_info = load_checkpoint_cta_test(
            checkpoint_path, self.model, self.fabric, self.is_master
        )

        # Set cell type mappings from checkpoint
        self.cell_type_count = checkpoint_info["cell_type_count"]
        self.type2id = checkpoint_info["type2id"]
        self.id2type = checkpoint_info["id2type"]
        self.common_celltypes = checkpoint_info["common_celltypes"]

        # Build test dataset after loading checkpoint (so we have type2id and id2type)
        self.build_test_dataset_from_h5ad()

        # Create timestamped save directory
        timestamp = datetime.now().strftime("%Y%m%d_%H%M%S")
        base_save_dir = getattr(
            self.args,
            "test_save_dir",
            "/home/angli/baseline/DeepSC/results/cell_type_annotation",
        )
        save_dir = os.path.join(base_save_dir, f"test_{timestamp}")
        os.makedirs(save_dir, exist_ok=True)

        if self.is_master:
            print(f"\nTest results will be saved to: {save_dir}")

        # Run evaluation on test set
        self.model.eval()
        total_loss = 0.0
        total_error = 0.0
        total_num = 0
        predictions = []
        cell_type_ids = []

        data_iter = self.test_loader
        if self.is_master:
            data_iter = tqdm(
                self.test_loader,
                desc="Testing [Cell Type Annotation]",
                ncols=150,
                position=1,
            )

        with torch.no_grad():
            for i, data in enumerate(data_iter):
                gene = data["gene"]
                discrete_expr = data["masked_discrete_expr"]
                continuous_expr = data["masked_continuous_expr"]
                cell_type_id = data["cell_type_id"]

                model_outputs = self.model(
                    gene_ids=gene,
                    value_log1p=continuous_expr,
                    value_binned=discrete_expr,
                    return_encodings=False,
                    return_mask_prob=True,
                    return_gate_weights=False,
                )

                logits, regression_output, y, gene_emb, expr_emb, cls_output = (
                    model_outputs
                )

                output_dict = {
                    "mlm_output": logits,
                    "cls_output": cls_output,
                    "cell_emb": self.model._get_cell_emb_from_layer(
                        self.model.encoder.fused_emb_proj(
                            torch.cat([gene_emb, expr_emb], dim=-1)
                        ),
                        y.sum(dim=-1).mean(dim=2) if y is not None else None,
                    ),
                }

                output_values = output_dict["cls_output"]
                loss = self.criterion_cls(output_values, cell_type_id)

                total_loss += loss.item() * len(gene)
                accuracy = (output_values.argmax(1) == cell_type_id).sum().item()
                total_error += (1 - accuracy / len(gene)) * len(gene)
                total_num += len(gene)

                preds = output_values.argmax(1).detach().cpu()
                predictions.append(preds)
                cell_type_ids.append(cell_type_id.detach().cpu())

        # Calculate metrics
        from sklearn.metrics import (
            accuracy_score,
            f1_score,
            precision_score,
            recall_score,
        )

        y_true = torch.cat(cell_type_ids, dim=0).numpy()
        y_pred = torch.cat(predictions, dim=0).numpy()

        eval_labels = np.arange(self.cell_type_count)
        accuracy = accuracy_score(y_true, y_pred)
        precision = precision_score(
            y_true, y_pred, average="macro", labels=eval_labels, zero_division=0
        )
        recall = recall_score(
            y_true, y_pred, average="macro", labels=eval_labels, zero_division=0
        )
        macro_f1 = f1_score(
            y_true, y_pred, average="macro", labels=eval_labels, zero_division=0
        )

        if self.is_master:
            print("\n" + "=" * 80)
            print("TEST RESULTS")
            print("=" * 80)
            print(
                f"Test Loss: {total_loss / total_num:.4f}, "
                f"Error Rate: {total_error / total_num:.4f}"
            )
            print(
                f"Accuracy: {accuracy:.4f}, "
                f"Precision: {precision:.4f}, "
                f"Recall: {recall:.4f}, "
                f"Macro F1: {macro_f1:.4f}"
            )
            print("=" * 80)

            # Plot test results (similar to evaluation)
            plot_classification_metrics(
                y_true, y_pred, self.id2type, save_dir=save_dir, epoch=0
            )

            # Save test summary
            summary_path = os.path.join(save_dir, "test_summary.txt")
            with open(summary_path, "w") as f:
                f.write("Test Summary\n")
                f.write("=" * 80 + "\n")
                f.write(f"Checkpoint: {checkpoint_path}\n")
                f.write(f"Test timestamp: {timestamp}\n")
                f.write(f"Number of test samples: {total_num}\n")
                f.write(f"Number of cell types: {self.cell_type_count}\n")
                f.write("\nMetrics:\n")
                f.write(f"  Test Loss: {total_loss / total_num:.4f}\n")
                f.write(f"  Error Rate: {total_error / total_num:.4f}\n")
                f.write(f"  Accuracy: {accuracy:.4f}\n")
                f.write(f"  Precision: {precision:.4f}\n")
                f.write(f"  Recall: {recall:.4f}\n")
                f.write(f"  Macro F1: {macro_f1:.4f}\n")
                f.write("\nCell types tested:\n")
                for celltype in self.common_celltypes:
                    f.write(f"  - {celltype}\n")

            print(f"\nTest summary saved to: {summary_path}")

        return total_loss / total_num, total_error / total_num<|MERGE_RESOLUTION|>--- conflicted
+++ resolved
@@ -11,12 +11,7 @@
 from tqdm import tqdm
 
 from datetime import datetime
-<<<<<<< HEAD
-from deepsc.data import DataCollator
-from deepsc.data.dataset import (
-=======
 from deepsc.data.dataset import (  # GeneExpressionDatasetMapped,; create_global_celltype_mapping,
->>>>>>> 2eafe272
     GeneExpressionDatasetMappedWithGlobalCelltype,
 )
 from deepsc.utils import (
@@ -62,12 +57,9 @@
         )
         self.model, self.optimizer = self.fabric.setup(self.model, self.optimizer)
         self.init_loss_fn()
-<<<<<<< HEAD
         self.scheduler = create_scheduler_from_args(
             self.optimizer, self.args, self.world_size
         )
-=======
-        self.scheduler = self.create_scheduler(self.optimizer, self.args)
 
     def setup_output_directory(self):
         """
@@ -171,7 +163,6 @@
             return iter(trainable_params_list)
 
         return trainable_params
->>>>>>> 2eafe272
 
     def init_loss_fn(self):
         """Initialize loss function based on configuration."""
@@ -184,34 +175,7 @@
                     logits, labels, self.cell_type_count, ignore_index=-100
                 )
 
-<<<<<<< HEAD
             self.criterion_cls = per_class_loss_wrapper
-=======
-    def calculate_per_bin_ce_loss(self, logits, discrete_expr_label, ignore_index=-100):
-        """
-        logits: (batch, seq_len, num_bins)
-        discrete_expr_label: (batch, seq_len)
-        返回: (num_bins,) 每个bin的平均交叉熵损失
-        计算平均时不包括bin0
-        """
-        num_bins = self.cell_type_count
-        ce_losses = []
-        logits_flat = logits.reshape(-1, num_bins)
-        labels_flat = discrete_expr_label.reshape(-1)
-        for i in range(0, num_bins):  # 从bin0开始，到num_bins-1
-            # 只统计label为i且不是ignore_index的样本
-            mask = (labels_flat == i) & (labels_flat != ignore_index)
-            if mask.sum() == 0:
-                ce_losses.append(torch.tensor(0.0, device=logits.device))
-                continue
-            logits_i = logits_flat[mask]
-            labels_i = labels_flat[mask]
-            ce = nn.CrossEntropyLoss(reduction="mean")
-            ce_loss = ce(logits_i, labels_i)
-            ce_losses.append(ce_loss)
-        if len(ce_losses) == 0:
-            return torch.tensor(0.0, device=logits.device)
-        return torch.stack(ce_losses)  # (num_bins,)
 
     def create_scheduler(self, optimizer, args):
         """
@@ -278,7 +242,6 @@
             else torch.tensor(0.0, device=logits.device)
         )
         return mean_ce_loss
->>>>>>> 2eafe272
 
     def build_dataset_sampler_from_h5ad(self):
         print("Building dataset sampler from h5ad file...")
@@ -404,20 +367,6 @@
             value_log1p=continuous_expr,
             value_binned=discrete_expr,
         )
-<<<<<<< HEAD
-        logits, _, y, gene_emb, expr_emb, cls_output = model_outputs
-        output_dict = {
-            "mlm_output": logits,
-            "cls_output": cls_output,
-            "cell_emb": self.model._get_cell_emb_from_layer(
-                self.model.encoder.fused_emb_proj(
-                    torch.cat([gene_emb, expr_emb], dim=-1)
-                ),
-                y.sum(dim=-1).mean(dim=2) if y is not None else None,
-            ),
-        }
-=======
->>>>>>> 2eafe272
         loss = 0.0
         loss_cls = self.criterion_cls(cls_output, cell_type_id)
         loss = loss + loss_cls
@@ -506,12 +455,6 @@
             )
 
             # 绘制评估图表
-<<<<<<< HEAD
-            save_dir = (
-                self.args.save_dir
-                if hasattr(self.args, "save_dir") and self.args.save_dir
-                else "./evaluation_plots"
-=======
             self.plot_evaluation_charts(y_true, y_pred)
 
         return total_loss / total_num, total_error / total_num
@@ -611,7 +554,6 @@
                 ha="center",
                 va="bottom",
                 fontsize=8,
->>>>>>> 2eafe272
             )
             plot_classification_metrics(
                 y_true, y_pred, self.id2type, save_dir=save_dir, epoch=self.epoch
@@ -646,20 +588,6 @@
                         error_rate=error_rate,
                     )
             self.fabric.print(f"Epoch {epoch} [Finetune Cell Type Annotation]")
-<<<<<<< HEAD
-            eval_loss, eval_error = self.evaluate(self.model, self.eval_loader)
-
-            # Save best model
-            if self.is_master and eval_loss < best_loss:
-                best_loss = eval_loss
-                self.save_checkpoint(epoch, eval_loss, is_best=True)
-                print(f"Saved best model at epoch {epoch} with loss {eval_loss:.4f}")
-
-            # Save checkpoint every N epochs if configured
-            if self.is_master and hasattr(self.args, "save_every_n_epochs"):
-                if epoch % self.args.save_every_n_epochs == 0:
-                    self.save_checkpoint(epoch, eval_loss, is_best=False)
-=======
             self.fabric.print(f"Epoch {epoch} [Finetune Cell Type Annotation]")
             eval_loss, eval_error = self.evaluate(self.model, self.eval_loader)
 
@@ -707,7 +635,6 @@
         log_file = os.path.join(self.log_dir, "training_log.txt")
         with open(log_file, "a") as f:
             f.write(f"Epoch {epoch}: Loss={eval_loss:.4f}, Error={eval_error:.4f}\n")
->>>>>>> 2eafe272
 
     def load_pretrained_model(self):
         ckpt_path = self.args.pretrained_model_path
