import os
import shutil

import hydra
import torch.nn as nn
from lightning.fabric import Fabric
from lightning.fabric.strategies import DDPStrategy
from omegaconf import DictConfig, OmegaConf

from deepsc.finetune.cell_type_annotation import CellTypeAnnotation
from deepsc.models.deepsc_experiment.model import DeepSCClassifier
from deepsc.utils.utils import setup_logging
from src.deepsc.utils import (
    count_common_cell_types_from_multiple_files,
    count_unique_cell_types,
)


@hydra.main(
    version_base=None, config_path="../../../configs/finetune", config_name="finetune"
)
def finetune(cfg: DictConfig):
    # Merge task-specific configs to top level for backward compatibility
    # This allows cell_type_annotation.py to access configs via cfg.data_path
    # instead of cfg.tasks.data_path
    if "tasks" in cfg:
        # Disable struct mode to allow merging new keys
        OmegaConf.set_struct(cfg, False)
        task_cfg = OmegaConf.to_container(cfg.tasks, resolve=True)
        cfg = OmegaConf.merge(cfg, task_cfg)
        # Remove the tasks key to avoid confusion
        if "tasks" in cfg:
            del cfg["tasks"]
        # Re-enable struct mode to prevent accidental key additions
        OmegaConf.set_struct(cfg, True)

    # initialize fabric
    fabric = Fabric(
        accelerator="cuda",
        devices=cfg.num_device,
        num_nodes=cfg.num_nodes,
        strategy=DDPStrategy(
            find_unused_parameters=True,
            gradient_as_bucket_view=False,  # 更稳一些，避免 bucket 视图带来的边缘问题
        ),
        precision="bf16-mixed",
    )
    fabric.launch()
    # initialize log (Hydra auto-manages working directory)
    # use_hydra=True to only redirect stdout/stderr, not reconfigure logging
    setup_logging(
        rank=fabric.global_rank, log_path=".", log_name="finetune", use_hydra=True
    )

    # wandb initialization will be handled in trainer after checkpoint check
    # This way we don't create empty runs if we can resume

    # Get task type from config
    task_type = getattr(cfg, "task_type", "cell_type_annotation")
    print(f"Running task: {task_type}")

    if task_type == "cell_type_annotation":
        # Cell type annotation task
        # 根据数据集使用方式获取细胞类型数量
        use_separated_datasets = getattr(cfg, "seperated_train_eval_dataset", True)

        if use_separated_datasets:
            # 使用两个分开数据集的交集
            print("Getting common cell type count from separated datasets...")
            actual_cell_type_count, cell_type_names = (
                count_common_cell_types_from_multiple_files(
                    cfg.data_path,
                    cfg.data_path_eval,
                    cell_type_col=cfg.obs_celltype_col,
                )
            )
        else:
            # 使用单个数据集的全部细胞类型
            print("Getting cell type count from single dataset...")
            actual_cell_type_count, cell_type_names = count_unique_cell_types(
                cfg.data_path, cell_type_col=cfg.obs_celltype_col
            )

        # model = select_model(cfg)
        # instantiate model
        model: nn.Module = hydra.utils.instantiate(cfg.model)
        encoder = model.float()
        model = DeepSCClassifier(
            deepsc_encoder=encoder,
            n_cls=actual_cell_type_count,  # 使用实际的celltype数量
            num_layers_cls=3,
            cell_emb_style="avg-pool",
        )
        model = model.float()
        trainer = CellTypeAnnotation(cfg, fabric=fabric, model=model)
        trainer.train()
        # test_ckpt = TestCkpt(cfg, fabric=fabric, model=model)
    else:
        raise ValueError(
            f"Unknown task type: {task_type}. Supported types: ['cell_type_annotation']"
        )

<<<<<<< HEAD
=======
    # model = select_model(cfg)
    # instantiate model
    model: nn.Module = hydra.utils.instantiate(cfg.model)
    encoder = model.float()
    model = DeepSCClassifier(
        deepsc_encoder=encoder,
        n_cls=actual_cell_type_count,  # 使用实际的celltype数量
        num_layers_cls=3,
        cell_emb_style="avg-pool",
    )
    model = model.float()
    trainer = CellTypeAnnotation(cfg, fabric=fabric, model=model)
    trainer.train()

    # 训练完成后,复制hydra日志到训练输出目录
    if fabric.global_rank == 0 and trainer.output_dir:
        try:
            # 获取当前hydra输出目录
            hydra_output_dir = os.getcwd()

            # 查找finetune_0.log文件
            log_file = os.path.join(hydra_output_dir, "finetune_0.log")
            if os.path.exists(log_file):
                dest_log = os.path.join(trainer.log_dir, "finetune.log")
                shutil.copy2(log_file, dest_log)
                print(f"Copied log file to: {dest_log}")

            # 复制hydra配置
            hydra_config_dir = os.path.join(hydra_output_dir, ".hydra")
            if os.path.exists(hydra_config_dir):
                dest_config_dir = os.path.join(trainer.output_dir, "config")
                shutil.copytree(hydra_config_dir, dest_config_dir, dirs_exist_ok=True)
                print(f"Copied config to: {dest_config_dir}")
        except Exception as e:
            print(f"Warning: Failed to copy logs/config: {e}")

>>>>>>> 2eafe272

if __name__ == "__main__":
    finetune()<|MERGE_RESOLUTION|>--- conflicted
+++ resolved
@@ -100,8 +100,6 @@
             f"Unknown task type: {task_type}. Supported types: ['cell_type_annotation']"
         )
 
-<<<<<<< HEAD
-=======
     # model = select_model(cfg)
     # instantiate model
     model: nn.Module = hydra.utils.instantiate(cfg.model)
@@ -138,7 +136,6 @@
         except Exception as e:
             print(f"Warning: Failed to copy logs/config: {e}")
 
->>>>>>> 2eafe272
 
 if __name__ == "__main__":
     finetune()