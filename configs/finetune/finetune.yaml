--- conflicted
+++ resolved
@@ -88,9 +88,6 @@
 num_device: 3
 num_nodes: 1  # 节点数，与SLURM --nodes配置匹配
 
-<<<<<<< HEAD
-# Learning rate scheduler settings
-=======
 # Learning rate scheduler configuration
 # Options:
 #   - "constant": Constant learning rate (no scheduling)
@@ -99,7 +96,6 @@
 
 # 新增warmup相关参数
 use_warmup: False
->>>>>>> 2eafe272
 warmup_ratio: 0.03
 
 # Hydra configuration
