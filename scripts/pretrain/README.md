<<<<<<< HEAD
# Scripts for Model Training

This directory contains scripts for training the DeepSC model using different computational environments.
=======
# Scripts for Model Pre-training

This directory contains scripts for pretraining models using different computational environments.
>>>>>>> 58249c51

## 0. Environment Setup

First, we need make sure that the conda environment is activated:

```bash
conda activate deepsc
```

## 1. Single Machine Training

### 1.1 Local GPU Training

<<<<<<< HEAD
For training on a single machine with multiple GPUs, use [`./scripts/model/run_deepsc_one.sh`](./scripts/model/run_deepsc_one.sh).
=======
For training on a single machine with multiple GPUs, use [`./scripts/pretrain/run_deepsc.sh`](./scripts/pretrain/run_deepsc.sh).
>>>>>>> 58249c51

This script is configured to:
- Use GPUs 1 and 2 (CUDA_VISIBLE_DEVICES=1,2)
- Run with 2 GPUs using torchrun
- Set master port to 12620

<<<<<<< HEAD
```bash
bash ./scripts/models/run_deepsc_one.sh
```

=======
Here, as the example, we use run the pretraining script for DeepSC model.

```bash
bash ./scripts/pretrain/run_deepsc.sh
```


>>>>>>> 58249c51
**Requirements:**
- At least 1 GPUs available

## 2. HPC Cluster Training

### 2.1 SLURM Distributed Training

<<<<<<< HEAD
For distributed training on HPC clusters with SLURM, use [`./scripts/model/run_deepsc_hpc.sh`](./scripts/model/run_deepsc_hpc.sh).
=======
For distributed training on HPC clusters with SLURM, use [`./scripts/pretrain/run_deepsc_hpc.sh`](./scripts/pretrain/run_deepsc_hpc.sh).
>>>>>>> 58249c51

This script is configured to:
- Use 2 nodes with 4 tasks per node
- 4 CPUs per task and 4 GPUs per node
- 256GB memory allocation
- 24-hour time limit
- Automatic port configuration to avoid conflicts

```bash
<<<<<<< HEAD
sbatch ./scripts/models/run_deepsc_hpc.sh
=======
sbatch ./scripts/pretrain/run_deepsc_hpc.sh
>>>>>>> 58249c51
```

### 2.2 Log Management

The HPC script automatically creates a `logs` directory and saves job outputs:
- Standard output: `logs/{job_name}_{job_id}.out`
- Error output: `logs/{job_name}_{job_id}.err`

## 3. Training Details

Both scripts execute the DeepSC pretraining module:

```bash
python -m deepsc.pretrain.pretrain
```

### 3.1 Environment Variables

The scripts set up the following key environment variables:
- `MASTER_ADDR`: Master node address (auto-configured in HPC)
- `MASTER_PORT`: Communication port (auto-configured to avoid conflicts)
- `WORLD_SIZE`: Total number of processes
- `CUDA_VISIBLE_DEVICES`: GPU visibility configuration

## 4. Prerequisites

Before running these scripts, ensure that:

1. **Data is preprocessed**: Complete the data preprocessing steps in [`./scripts/data/preprocessing/`](./scripts/data/preprocessing/)
2. **hyper-parameters of model are correctly configured in[`./configs/pretrain/model/deepsc.yaml`](./configs/pretrain/model/deepsc.yaml)**

   The key hyperparameters defined in this configuration file include:

   **Model Architecture:**
   - `embedding_dim: 256` - Dimension of gene embeddings
   - `num_genes: 34683` - Total number of genes in the dataset
   - `num_layers: 10` - Number of transformer layers
   - `num_heads: 8` - Number of attention heads
   - `num_layers_ffn: 2` - Number of layers of FFN in one layer of transformer
   - `gene_embedding_participate_til_layer: 3` - number of layers which gene embeddings participate

   **Regularization:**
   - `attn_dropout: 0.1` - Dropout rate for attention layers
   - `ffn_dropout: 0.1` - Dropout rate for feedforward layers
   - `alpha: 0.3` - Alpha parameter for loss weighting

   **Training Configuration:**
   - `num_bins: ${num_bin}` - Number of bins for value discretization
   - `mask_layer_start: 10` - Starting layer for masking strategy
   - `use_moe_regressor: ${use_moe_regressor}` - Enable MoE regressor for regression task of pretraining
   **Loss Functions (configurable):**
   - `enable_l0: ${enable_l0}` - Enable L0 regularization
   - `enable_mse: ${enable_mse}` - Enable mean squared error loss
   - `enable_ce: ${enable_ce}` - Enable cross-entropy loss

   **Mixture of Experts (MoE) in Feed Forward Network:**
   - `n_moe_layers: 4` - Number of MoE layers
   - `moe_inter_dim: 512` - Intermediate dimension in MoE
   - `n_routed_experts: 2` - Number of routed experts
   - `n_activated_experts: 2` - Number of activated experts
   - `n_shared_experts: 1` - Number of shared experts
   - `use_moe_ffn: ${use_moe_ffn}` - Enable MoE in feedforward networks

   **Advanced Features:**
   - `use_M_matrix: ${use_M_matrix}` - Enable M matrix
   - `fused: False` - Whether to fuse expression and gene embedding at the expression attention layer
<<<<<<< HEAD
3. **Arguments of pretrianing are correctly configured in[`./configs/pretrain/pretrain.yaml`](./configs/pretrain/pretrain.yaml)**
=======
3. **Arguments of pretrianing are correctly configured in[`./configs/pretrain/pretrain.yaml`](./configs/pretrain/pretrain.yaml)**


## TODO

- [ ] `src/deepsc/pretrain/pretrain.py`文件中的main函数可以配置的参数列表，并添加到`./scripts/pretrain/run_deepsc.sh`文件中。

```bash
torchrun \
  --nproc_per_node=$NUM_GPUS \
  --master_port=$MASTER_PORT \
  -m deepsc.pretrain.pretrain \
  --model deepsc
```

- [ ] `configs/pretrain/pretrain.yaml`文件中的`defaults`中的dataset是不是有必要？
>>>>>>> 58249c51
<|MERGE_RESOLUTION|>--- conflicted
+++ resolved
@@ -1,12 +1,6 @@
-<<<<<<< HEAD
-# Scripts for Model Training
-
-This directory contains scripts for training the DeepSC model using different computational environments.
-=======
 # Scripts for Model Pre-training
 
 This directory contains scripts for pretraining models using different computational environments.
->>>>>>> 58249c51
 
 ## 0. Environment Setup
 
@@ -20,23 +14,13 @@
 
 ### 1.1 Local GPU Training
 
-<<<<<<< HEAD
-For training on a single machine with multiple GPUs, use [`./scripts/model/run_deepsc_one.sh`](./scripts/model/run_deepsc_one.sh).
-=======
 For training on a single machine with multiple GPUs, use [`./scripts/pretrain/run_deepsc.sh`](./scripts/pretrain/run_deepsc.sh).
->>>>>>> 58249c51
 
 This script is configured to:
 - Use GPUs 1 and 2 (CUDA_VISIBLE_DEVICES=1,2)
 - Run with 2 GPUs using torchrun
 - Set master port to 12620
 
-<<<<<<< HEAD
-```bash
-bash ./scripts/models/run_deepsc_one.sh
-```
-
-=======
 Here, as the example, we use run the pretraining script for DeepSC model.
 
 ```bash
@@ -44,7 +28,6 @@
 ```
 
 
->>>>>>> 58249c51
 **Requirements:**
 - At least 1 GPUs available
 
@@ -52,11 +35,7 @@
 
 ### 2.1 SLURM Distributed Training
 
-<<<<<<< HEAD
-For distributed training on HPC clusters with SLURM, use [`./scripts/model/run_deepsc_hpc.sh`](./scripts/model/run_deepsc_hpc.sh).
-=======
 For distributed training on HPC clusters with SLURM, use [`./scripts/pretrain/run_deepsc_hpc.sh`](./scripts/pretrain/run_deepsc_hpc.sh).
->>>>>>> 58249c51
 
 This script is configured to:
 - Use 2 nodes with 4 tasks per node
@@ -66,11 +45,7 @@
 - Automatic port configuration to avoid conflicts
 
 ```bash
-<<<<<<< HEAD
-sbatch ./scripts/models/run_deepsc_hpc.sh
-=======
 sbatch ./scripts/pretrain/run_deepsc_hpc.sh
->>>>>>> 58249c51
 ```
 
 ### 2.2 Log Management
@@ -137,9 +112,6 @@
    **Advanced Features:**
    - `use_M_matrix: ${use_M_matrix}` - Enable M matrix
    - `fused: False` - Whether to fuse expression and gene embedding at the expression attention layer
-<<<<<<< HEAD
-3. **Arguments of pretrianing are correctly configured in[`./configs/pretrain/pretrain.yaml`](./configs/pretrain/pretrain.yaml)**
-=======
 3. **Arguments of pretrianing are correctly configured in[`./configs/pretrain/pretrain.yaml`](./configs/pretrain/pretrain.yaml)**
 
 
@@ -155,5 +127,4 @@
   --model deepsc
 ```
 
-- [ ] `configs/pretrain/pretrain.yaml`文件中的`defaults`中的dataset是不是有必要？
->>>>>>> 58249c51
+- [ ] `configs/pretrain/pretrain.yaml`文件中的`defaults`中的dataset是不是有必要？